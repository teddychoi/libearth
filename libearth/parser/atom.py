--- conflicted
+++ resolved
@@ -36,28 +36,9 @@
 XML_XMLNS = 'http://www.w3.org/XML/1998/namespace'
 
 
-<<<<<<< HEAD
 def get_xml_base(data, default):
     """Extract the xml:base in the element.
     If the element does not have xml:base, it returns the default value.
-=======
-def parse_atom(xml, feed_url, parse_entry=True):
-    """Atom parser.  It parses the Atom XML and returns the feed data
-    as internal representation.
-
-    :param xml: target atom xml to parse
-    :type xml: :class:`str`
-    :param feed_url: the url used to retrieve the atom feed.
-                     it will be the base url when there are any relative
-                     urls without ``xml:base`` attribute
-    :type feed_url: :class:`str`
-    :param parse_entry: whether to parse inner items as well.
-                        it's useful to ignore items when retrieve
-                        ``<source>`` in rss 2.0.  :const:`True` by default.
-    :type parse_entry: :class:`bool`
-    :returns: a pair of (:class:`~libearth.feed.Feed`, crawler hint)
-    :rtype: :class:`tuple`
->>>>>>> 45091dd1
 
     """
     if get_element_id(XML_XMLNS, 'base') in data.attrib:
@@ -241,12 +222,15 @@
                      it will be the base url when there are any relative
                      urls without ``xml:base`` attribute
     :type feed_url: :class:`str`
-    :param parse_entry: whether to parse inner items as well.
-                        it's useful to ignore items when retrieve
-                        ``<source>`` in rss 2.0.  :const:`True` by default.
-    :type parse_item: :class:`bool`
+    :param need_entries: whether to parse inner items as well.
+                         it's useful to ignore items when retrieve
+                         ``<source>`` in rss 2.0.  :const:`True` by default.
+    :type need_entries: :class:`bool`
     :returns: a pair of (:class:`~libearth.feed.Feed`, crawler hint)
     :rtype: :class:`tuple`
+
+    .. versionchanged:: 0.4.0
+       The ``parse_entries`` parameter was renamed to ``need_entries``.
 
     """
     root = fromstring(normalize_xml_encoding(xml))
