""":mod:`libearth.repository` --- Repositories
~~~~~~~~~~~~~~~~~~~~~~~~~~~~~~~~~~~~~~~~~~~~~~

"""
import collections
import os
import os.path
import tempfile

from .compat import xrange

__all__ = ('FileNotFoundError', 'FileSystemRepository', 'NotADirectoryError',
           'Repository', 'RepositoryKeyError')


class Repository(object):
    """Repository interface agnostic to its underlying storage implementation.
    :class:`~libearth.stage.Stage` objects can deal with documents to be stored
    using the interface.

    Every content in repositories is accessible using *keys*.  It actually
    abstracts out "filenames" in "file systems", hence keys share the common
    concepts with filenames.  Keys are hierarchical, like file paths, so
    consists of multiple sequential strings e.g. ``['dir', 'subdir', 'key']``.
    You can :meth:`list()` all subkeys in the upper key as well e.g.::

        repository.list(['dir', 'subdir'])

    """

    def read(self, key):
        """Read the content from the ``key``.

        :param key: the key which stores the content to read
        :type key: :class:`collections.Sequence`
        :returns: byte string chunks
        :rtype: :class:`collections.Iterable`
        :raises RepositoryKeyError: the ``key`` cannot be found in
                                    the repository, or it's not a file

        .. note::

           Every subclass of :class:`Repository` has to override
           :meth:`read()` method to implement details.

        """
        if not isinstance(key, collections.Sequence):
            raise TypeError('key must be a sequence, not ' + repr(key))
        elif not key:
            raise RepositoryKeyError(key, 'key cannot be empty')
        if hash(type(self).read) == hash(Repository.read):
            raise NotImplementedError(
                'every subclass of {0.__module__}.{0.__name__} has to '
                'implement read() method'.format(Repository)
            )

    def write(self, key, iterable):
        """Write the ``iterable`` into the ``key``.

        :param key: the key to stores the ``iterable``
        :type key: :class:`collections.Sequence`
        :param iterable: the iterable object yiels chunks of the whole
                         content.  every chunk has to be a byte string
        :type iterable: :class:`collections.Iterable`

        .. note::

           Every subclass of :class:`Repository` has to override
           :meth:`write()` method to implement details.

        """
        if not isinstance(key, collections.Sequence):
            raise TypeError('key must be a sequence, not ' + repr(key))
        elif not isinstance(iterable, collections.Iterable):
            raise TypeError('expected an iterable object, not ' +
                            repr(iterable))
        elif not key:
            raise RepositoryKeyError(key, 'key cannot be empty')
        if hash(type(self).write) == hash(Repository.write):
            raise NotImplementedError(
                'every subclass of {0.__module__}.{0.__name__} has to '
                'implement write() method'.format(Repository)
            )

    def exists(self, key):
        """Return whether the ``key`` exists or not.  It returns :const:`False`
        if it doesn't exist instead of raising :exc:`RepositoryKeyError`.

        :param key: the key to find whether it exists
        :type key: :class:`collections.Sequence`
        :returns: :const:`True` only if the given ``key`` exists,
                  or :const:`False` if not exists
        :rtype: :class:`bool`

        .. note::

           Every subclass of :class:`Repository` has to override
           :meth:`exists()` method to implement details.

        """
        if not isinstance(key, collections.Sequence):
            raise TypeError('key must be a sequence, not ' + repr(key))
        if hash(type(self).exists) == hash(Repository.exists):
            raise NotImplementedError(
                'every subclass of {0.__module__}.{0.__name__} has to '
                'implement exists() method'.format(Repository)
            )

    def list(self, key):
        """List all subkeys in the ``key``.

        :param key: the incomplete key that might have subkeys
        :type key: :class:`collections.Sequence`
        :returns: the set of subkeys (set of strings, not set of string lists)
        :rtype: :class:`collections.Set`
        :raises RepositoryKeyError: the ``key`` cannot be found in
                                    the repository, or it's not a directory

        .. note::

           Every subclass of :class:`Repository` has to override
           :meth:`list()` method to implement details.

        """
        if not isinstance(key, collections.Sequence):
            raise TypeError('key must be a sequence, not ' + repr(key))
        if hash(type(self).list) == hash(Repository.list):
            raise NotImplementedError(
                'every subclass of {0.__module__}.{0.__name__} has to '
                'implement list() method'.format(Repository)
            )

    def __repr__(self):
        return '{0.__module__}.{0.__name__}()'.format(type(self))


class RepositoryKeyError(LookupError, IOError):
    """Exception which rises when the requested key cannot be found
    in the repository.

    """

    #: (:class:`collections.Sequence`) The requested key.
    key = None

    def __init__(self, key, *args, **kwargs):
        super(RepositoryKeyError, self).__init__(*args, **kwargs)
        self.key = key


class FileSystemRepository(Repository):
    """Builtin implementation of :class:`Repository` interface which uses
    the ordinary file system.

    :param path: the directory path to store keys
    :type path: :class:`str`
    :param mkdir: create the directory if it doesn't exist yet.
                  :const:`True` by default
    :type mkdir: :class:`bool`
    :param atomic: make the update invisible until it's complete.
                   :const:`False` by default
    :raises FileNotFoundError: when the ``path`` doesn't exist
    :raises NotADirectoryError: when the ``path`` is not a directory

    """

    #: (:class:`str`) The path of the directory to read and write data files.
    #: It should be readable and writable.
    path = None

    def __init__(self, path, mkdir=True, atomic=False):
        if not os.path.exists(path):
            if mkdir:
                os.makedirs(path)
            else:
                raise FileNotFoundError(repr(path) + ' does not exist')
        if not os.path.isdir(path):
            raise NotADirectoryError(repr(path) + ' is not a directory')
        self.path = path
        self.atomic = atomic

    def read(self, key):
        super(FileSystemRepository, self).read(key)
        try:
            f = open(os.path.join(self.path, *key), 'rb')
        except IOError as e:
            raise RepositoryKeyError(key, str(e))
        return self._read(f)

    def _read(self, f):
        with f:
            while 1:
                chunk = f.read(4096)
                if not chunk:
                    break
                yield chunk

    def write(self, key, iterable):
        super(FileSystemRepository, self).write(key, iterable)
        dirpath = list(key)[:-1]
        dirpath.insert(0, self.path)
        for i in xrange(len(dirpath)):
            p = os.path.join(*dirpath[:i + 1])
            if not os.path.exists(p):
                os.mkdir(p)
<<<<<<< HEAD
            elif not os.path.isdir(p):
                raise RepositoryKeyError(key)
        with open(os.path.join(self.path, *key), 'wb') as f:
=======
        filename = os.path.join(self.path, *key)
        if self.atomic:
            f = tempfile.NamedTemporaryFile('wb', delete=False)
        else:
            f = open(filename, 'wb')
        with f:
>>>>>>> 1e433a07
            for chunk in iterable:
                f.write(chunk)
        if self.atomic:
            os.rename(f.name, filename)

    def exists(self, key):
        super(FileSystemRepository, self).exists(key)
        return os.path.exists(os.path.join(self.path, *key))

    def list(self, key):
        super(FileSystemRepository, self).list(key)
        try:
            names = os.listdir(os.path.join(self.path, *key))
        except (IOError, OSError) as e:
            raise RepositoryKeyError(key, str(e))
        return frozenset(name for name in names if name != '..' or name != '.')

    def __repr__(self):
        return '{0.__module__}.{0.__name__}({1!r})'.format(type(self),
                                                           self.path)


try:
    FileNotFoundError = FileNotFoundError
    NotADirectoryError = NotADirectoryError
except NameError:
    class FileNotFoundError(IOError, OSError):
        """Raised when a given path does not exist."""

    class NotADirectoryError(IOError, OSError):
        """Raised when a given path is not a directory."""<|MERGE_RESOLUTION|>--- conflicted
+++ resolved
@@ -203,18 +203,14 @@
             p = os.path.join(*dirpath[:i + 1])
             if not os.path.exists(p):
                 os.mkdir(p)
-<<<<<<< HEAD
             elif not os.path.isdir(p):
                 raise RepositoryKeyError(key)
-        with open(os.path.join(self.path, *key), 'wb') as f:
-=======
         filename = os.path.join(self.path, *key)
         if self.atomic:
             f = tempfile.NamedTemporaryFile('wb', delete=False)
         else:
             f = open(filename, 'wb')
         with f:
->>>>>>> 1e433a07
             for chunk in iterable:
                 f.write(chunk)
         if self.atomic:
