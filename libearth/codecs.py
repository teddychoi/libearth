""":mod:`libearth.codecs` --- Common codecs
~~~~~~~~~~~~~~~~~~~~~~~~~~~~~~~~~~~~~~~~~~~

This module provides commonly used codecs to parse RSS-related standard
formats.

"""
import collections
import datetime
import re

from .compat import string_type
from .schema import Codec, DecodeError, EncodeError
from .tz import FixedOffset, utc

<<<<<<< HEAD
__all__ = 'Boolean', 'Rfc3339', 'Rfc822', 'Integer'
=======
__all__ = 'Enum', 'Rfc3339'


class Enum(Codec):
    """Codec that accepts only predefined fixed types of values::

        gender = Enum(['male', 'female'])

    Actually it doesn't any encoding nor decoding, but it simply *validates*
    all values from XML and Python both.

    Note that values have to consist of only strings.

    :param values: any iterable that yields all possible values
    :type values: :class:`collections.Iterable`

    """

    def __init__(self, values):
        if not isinstance(values, collections.Iterable):
            raise TypeError('enum values must be iterable, not ' +
                            repr(values))
        values = frozenset(values)
        for v in values:
            if not isinstance(v, string_type):
                raise TypeError('enum values must be strings, not ' +
                                repr(v))
        self.values = values

    def encode(self, value):
        if value is None:
            return
        elif not isinstance(value, string_type):
            raise EncodeError('expected a string, not ' + repr(value))
        elif value not in self.values:
            raise EncodeError(
                '{0!r} is an invalid value; choose one of {1}'.format(
                    value,
                    ', '.join(repr(v) for v in self.values)
                )
            )
        return value

    def decode(self, text):
        if not (text is None or text in self.values):
            raise DecodeError('expected one of ' +
                              ', '.join(repr(v) for v in self.values))
        return text
>>>>>>> 437d9188


class Rfc3339(Codec):
    """Codec to store :class:`datetime.datetime` values to :rfc:`3339`
    format.

    :param prefer_utc: normalize all timezones to UTC.
                       :const:`False` by default
    :type prefer_utc: :class:`bool`

    """

    #: (:class:`re.RegexObject`) The regular expression pattern that
    #: matches to valid :rfc:`3339` date time string.
    PATTERN = re.compile(r'''
        ^
        (?P<year> \d{4} ) - (?P<month> 0[1-9] | 1[012] )
                          - (?P<day> 0[1-9] | [12]\d | 3[01] )
        T
        (?P<hour> [01]\d | 2[0-3] ) : (?P<minute> [0-5]\d )
                                    : (?P<second> [0-5]\d | 60 )
                                    (?: \. (?P<microsecond> \d+ ) )?
        (?P<tz> Z
              | (?P<tz_offset> (?P<tz_offset_sign> [+-] )
                               (?P<tz_offset_hour> [01]\d | 2[0-3] ) :
                               (?P<tz_offset_minute> [0-5]\d ) ) )
        $
    ''', re.VERBOSE)

    def __init__(self, prefer_utc=False):
        self.prefer_utc = bool(prefer_utc)

    def encode(self, value):
        if not isinstance(value, datetime.datetime):
            raise EncodeError(
                '{0.__module__}.{0.__name__} accepts only datetime.datetime '
                'value, not {1!r}'.format(type(self), value)
            )
        elif value.tzinfo is None:
            raise EncodeError(
                '{0.__module__}.{0.__name__} does not accept naive datetime.'
                'datetime value, but {1!r} lacks tzinfo attribute'.format(
                    type(self), value
                )
            )
        if self.prefer_utc:
            value = value.astimezone(utc)
        dt = value.strftime('%Y-%m-%dT%H:%M:%S')
        if value.microsecond:
            dt += value.strftime('.%f').rstrip('0')
        offset = value.tzinfo.utcoffset(value)
        if offset == datetime.timedelta(0):
            dt += 'Z'
        else:
            minutes = offset.seconds // 60
            dt += '{h:+03d}:{m:02d}'.format(h=minutes // 60,
                                            m=minutes % 60)
        return dt

    def decode(self, text):
        match = self.PATTERN.match(text)
        if not match:
            raise DecodeError(repr(text) +
                              ' is not valid RFC3339 date time string')
        if match.group('tz_offset'):
            tz_hour = int(match.group('tz_offset_hour'))
            tz_minute = int(match.group('tz_offset_minute'))
            tz_sign = 1 if match.group('tz_offset_sign') == '+' else -1
            tzinfo = FixedOffset(tz_sign * (tz_hour * 60 + tz_minute))
        else:
            tzinfo = utc
        microsecond = match.group('microsecond') or '0'
        microsecond += '0' * (6 - len(microsecond))
        try:
            dt = datetime.datetime(
                int(match.group('year')),
                int(match.group('month')),
                int(match.group('day')),
                int(match.group('hour')),
                int(match.group('minute')),
                int(match.group('second')),
                int(microsecond),
                tzinfo=tzinfo
            )
        except ValueError as e:
            raise DecodeError(e)
        if self.prefer_utc and tzinfo is not utc:
            dt = dt.astimezone(utc)
        return dt


class Rfc822(Codec):
    """Codec to encode/decode :class:`datetime.datetime` values to :rfc:`822`
    format.

    """
    def encode(self, value):
        if value is None:
            return ""

        if not isinstance(value, datetime.datetime):
            raise EncodeError("Value must be instance of datetime.datetime")
        res = value.strftime("%a, %d %b %Y %H:%M:%S ")
        res += value.strftime("%Z").replace(":", "")
        return res

    def decode(self, text):
        if not text:
            return None

        timestamp = text[:25]
        timezone = text[26:]
        try:
            res = datetime.datetime.strptime(timestamp, "%a, %d %b %Y %H:%M:%S")
            #FIXME: timezone like KST, UTC
            matched = re.match(r'\+([0-9]{2})([0-9]{2})', timezone)
            if matched:
                offset = FixedOffset(
                    int(matched.group(1)) * 60 +
                    int(matched.group(2))
                )
                res = res.replace(tzinfo=offset)
        except ValueError as e:
            raise DecodeError(e)

        return res


class Integer(Codec):
    PATTERN = re.compile("[0-9]+")

    def encode(self, value):
        if not isinstance(value, int):
            raise EncodeError("Value type must be int")
        if value is None:
            return ""
        else:
            return str(int(value))

    def decode(self, text):
        if not self.PATTERN.match(text):
            raise DecodeError("Invalid character on text")
        return int(text)


class Boolean(Codec):
    """Codec to interpret between :class:`bool` and raw text
    :param true: text to parse as True. "true" by default
    :type true: :class:`str` or :class:`tuple`

    :param false: text to parse as False. "false" by default
    :type false: :class:`str` or :class:`tuple`

    :param default_value: default value when cannot parse
    :type default_value: :class:`bool` or :const:`None`
    """
    def __init__(self, true="true", false="false", default_value=None):
        self.true = true
        self.false = false
        self.default_value = default_value

    def encode(self, value):
        if value is None:
            value = self.default_value

        if not isinstance(value, bool) and value is not None:
            raise EncodeError("type of {0} must be bool".format(value))

        true = (self.true if isinstance(self.true, string_type)
                else self.true[0])
        false = (self.false if isinstance(self.true, string_type)
                 else self.false[0])

        if value is True:
            return true
        elif value is False:
            return false
        else:
            return None

    def decode(self, text):
        true = (self.true if not isinstance(self.true, string_type)
                else [self.true])
        false = (self.false if not isinstance(self.false, string_type)
                 else [self.false])

        if text in true:
            value = True
        elif text in false:
            value = False
        elif not text:
            value = self.default_value
        else:
            raise DecodeError('invalid string')
        return value<|MERGE_RESOLUTION|>--- conflicted
+++ resolved
@@ -13,10 +13,7 @@
 from .schema import Codec, DecodeError, EncodeError
 from .tz import FixedOffset, utc
 
-<<<<<<< HEAD
-__all__ = 'Boolean', 'Rfc3339', 'Rfc822', 'Integer'
-=======
-__all__ = 'Enum', 'Rfc3339'
+__all__ = 'Enum', 'Rfc3339', 'Rfc822', 'Integer'
 
 
 class Enum(Codec):
@@ -64,7 +61,6 @@
             raise DecodeError('expected one of ' +
                               ', '.join(repr(v) for v in self.values))
         return text
->>>>>>> 437d9188
 
 
 class Rfc3339(Codec):
