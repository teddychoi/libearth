--- conflicted
+++ resolved
@@ -218,13 +218,7 @@
         timestamp = text[:25]
         timezone = text[26:]
         try:
-<<<<<<< HEAD
-            res = datetime.datetime.strptime(timestamp,
-                                             "%a, %d %b %Y %H:%M:%S")
-            #FIXME: timezone like KST, UTC
-=======
             res = datetime.datetime.strptime(timestamp, "%a, %d %b %Y %H:%M:%S")
->>>>>>> 12d0e657
             matched = re.match(r'\+([0-9]{2})([0-9]{2})', timezone)
             if matched:
                 offset = FixedOffset(
