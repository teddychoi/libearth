# -*- coding: utf-8 -*-
import datetime
import hashlib
import threading

from pytest import fixture, raises

from libearth.compat import binary, text_type
from libearth.feed import (Category, Content, Entry, Feed, Generator, Link,
                           Person, Source, Text, Mark)
from libearth.repository import FileSystemRepository
from libearth.schema import read
from libearth.session import Session
from libearth.stage import Stage
from libearth.tz import utc


def u(text):
    if isinstance(text, text_type):
        return text
    return text.decode('utf-8')


def test_text_str():
    assert text_type(Text(type='text', value='Hello world')) == 'Hello world'
    assert (text_type(Text(type='text', value='<p>Hello <em>world</em></p>'))
            == '<p>Hello <em>world</em></p>')
    assert text_type(Text(type='html', value='Hello world')) == 'Hello world'
    assert (text_type(Text(type='html', value='<p>Hello <em>world</em></p>'))
            == 'Hello world')


def test_sanitized_html():
    assert (Text(type='text', value='Hello world').sanitized_html ==
            'Hello world')
    assert (Text(type='text', value='Hello\nworld').sanitized_html ==
            'Hello<br>\nworld')
    assert (
        Text(type='text', value='<p>Hello <em>world</em></p>').sanitized_html
        == '&lt;p&gt;Hello &lt;em&gt;world&lt;/em&gt;&lt;/p&gt;'
    )
    assert (Text(type='html', value='Hello world').sanitized_html ==
            'Hello world')
    assert (
        Text(type='html', value='<p>Hello <em>world</em></p>').sanitized_html
        == '<p>Hello <em>world</em></p>'
    )
    assert (
        Text(type='html',
             value='<p>Hello</p><script>alert(1);</script>').sanitized_html
        == '<p>Hello</p>'
    )
    assert (
        Text(type='html', value='<p>Hello</p><hr noshade>').sanitized_html
        == '<p>Hello</p><hr noshade>'
    )


def test_person_str():
    assert text_type(Person(name='Hong Minhee')) == 'Hong Minhee'
    assert (text_type(Person(name='Hong Minhee', uri='http://dahlia.kr/')) ==
            'Hong Minhee <http://dahlia.kr/>')
    email = '\x6d\x69\x6e\x68\x65\x65\x40\x64\x61\x68\x6c\x69\x61\x2e\x6b\x72'
    assert (text_type(Person(name='Hong Minhee', email=email)) ==
            'Hong Minhee <' + email + '>')
    assert u('홍민희 <http://dahlia.kr/>') == text_type(
        Person(
            name=u('홍민희'),
            uri='http://dahlia.kr/',
            email=email
        )
    )


def test_person_html():
    assert (Person(name='Hong "Test" Minhee').__html__() ==
            'Hong &quot;Test&quot; Minhee')
    assert (Person(name='Hong Minhee', uri='http://dahlia.kr/').__html__() ==
            '<a href="http://dahlia.kr/">Hong Minhee</a>')
    email = '\x6d\x69\x6e\x68\x65\x65\x40\x64\x61\x68\x6c\x69\x61\x2e\x6b\x72'
    assert (Person(name='Hong Minhee', email=email).__html__() ==
            '<a href="mailto:' + email + '">Hong Minhee</a>')
    assert u('<a href="http://dahlia.kr/">홍민희</a>') == Person(
        name=u('홍민희'),
        uri='http://dahlia.kr/',
        email=email
    ).__html__()


def test_link_str():
    link = Link(
        uri='http://dahlia.kr/',
        relation='alternate',
        mimetype='text/html',
        title="Hong Minhee's website"
    )
    assert text_type(link) == 'http://dahlia.kr/'


def test_link_html():
    link = Link(
        uri='http://dahlia.kr/',
        relation='alternate',
    )
    assert link.__html__() == '<link rel="alternate" href="http://dahlia.kr/">'
    link = Link(
        uri='http://dahlia.kr/',
        relation='alternate',
        mimetype='text/html',
        title="Hong Minhee's website",
        language='en'
    )
    assert (
        link.__html__() ==
        '<link rel="alternate" type="text/html" hreflang="en" '
        'href="http://dahlia.kr/" title="Hong Minhee\'s website">'
    )


def test_category_str():
    assert text_type(Category(term='python')) == 'python'
    assert text_type(Category(term='python', label='Python')) == 'Python'


def test_content_mimetype():
    assert Content(type='text', value='Hello').mimetype == 'text/plain'
    assert Content(type='html', value='Hello').mimetype == 'text/html'
    assert Content(type='text/xml', value='<a>Hello</a>').mimetype == 'text/xml'
    assert Content(mimetype='text/plain', value='Hello').type == 'text'
    assert Content(mimetype='text/html', value='Hello').type == 'html'
    assert Content(mimetype='text/xml', value='<a>Hello</a>').type == 'text/xml'


def test_content_invalid_mimetype():
    with raises(ValueError):
        Content(mimetype='invalid/mime/type')
    with raises(ValueError):
        Content(mimetype='invalidmimetype')
    with raises(ValueError):
        Content(mimetype='invalid/(mimetype)')


def test_generator_str():
    assert text_type(Generator(value='Earth Reader')) == 'Earth Reader'
    assert text_type(Generator(value='Earth Reader',
                     uri='http://earthreader.github.io/')) == 'Earth Reader'
    assert (text_type(Generator(value='Earth Reader', version='1.0')) ==
            'Earth Reader 1.0')
    assert text_type(Generator(value='Earth Reader',
                     version='1.0',
                     uri='http://earthreader.github.io/')) == 'Earth Reader 1.0'


def test_generator_html():
    assert Generator(value='Earth Reader').__html__() == 'Earth Reader'
    assert Generator(value='<escape test>').__html__() == '&lt;escape test&gt;'
    html = Generator(
        value='Earth Reader',
        uri='http://earthreader.github.io/'
    ).__html__()
    assert html == '<a href="http://earthreader.github.io/">Earth Reader</a>'
    assert (Generator(value='Earth Reader', version='1.0').__html__() ==
            'Earth Reader 1.0')
    html = Generator(
        value='Earth Reader',
        version='1.0',
        uri='http://earthreader.github.io/'
    ).__html__()
    assert (html ==
            '<a href="http://earthreader.github.io/">Earth Reader 1.0</a>')


def test_entry_read():
    # http://www.intertwingly.net/wiki/pie/FormatTests
    entry = read(Entry, ['''
        <entry xmlns="http://www.w3.org/2005/Atom">
            <title>Atom-Powered Robots Run Amok</title>
            <link href="http://example.org/2003/12/13/atom03"/>
            <id>urn:uuid:1225c695-cfb8-4ebb-aaaa-80da344efa6a</id>
            <updated>2003-12-13T18:30:02Z</updated>
            <summary>Some text.</summary>
            <category term="technology"/>
            <category term="business"/>
            <contributor>
                <name>John Smith</name>
            </contributor>
            <contributor>
                <name>Jane Doe</name>
            </contributor>
        </entry>
    '''])
    assert entry.id == 'urn:uuid:1225c695-cfb8-4ebb-aaaa-80da344efa6a'
    assert entry.title == Text(value='Atom-Powered Robots Run Amok')
    assert entry.updated_at == datetime.datetime(2003, 12, 13, 18, 30, 2,
                                                 tzinfo=utc)
    assert isinstance(entry.links[0], Link)
    assert entry.links[0].uri == 'http://example.org/2003/12/13/atom03'
    assert entry.links[0].relation == 'alternate'
    assert len(entry.links) == 1
    assert isinstance(entry.summary, Text)
    assert entry.summary.type == 'text'
    assert entry.summary.value == 'Some text.'
    assert isinstance(entry.categories[0], Category)
    assert entry.categories[0].term == 'technology'
    assert entry.categories[1].term == 'business'
    assert len(entry.categories) == 2
    assert isinstance(entry.contributors[0], Person)
    assert entry.contributors[0].name == 'John Smith'
    assert entry.contributors[1].name == 'Jane Doe'
    assert len(entry.contributors) == 2


def test_entry_str():
    assert text_type(Entry(title=Text(value='Title desu'))) == 'Title desu'
    assert text_type(Entry()) == ''


def test_source():
    entry = read(Entry, ['''
        <entry xmlns="http://www.w3.org/2005/Atom">
            <source>
                <title>Source of all knowledge</title>
                <id>urn:uuid:28213c50-f84c-11d9-8cd6-0800200c9a66</id>
                <updated>2003-12-13T17:46:27Z</updated>
                <category term="technology"/>
                <category term="business"/>
            </source>
            <title>Atom-Powered Robots Run Amok</title>
            <link href="http://example.org/2003/12/13/atom03"/>
            <id>urn:uuid:1225c695-cfb8-4ebb-aaaa-80da344efa6a</id>
            <updated>2003-12-13T18:30:02Z</updated>
            <summary>Some text.</summary>
        </entry>
    '''])
    source = entry.source
    assert isinstance(source, Source)
    assert source.title == Text(value='Source of all knowledge')
    assert source.id == 'urn:uuid:28213c50-f84c-11d9-8cd6-0800200c9a66'
    assert source.updated_at == datetime.datetime(2003, 12, 13, 17, 46, 27,
                                                  tzinfo=utc)
    categories = source.categories
    assert isinstance(categories[0], Category)
    assert categories[0].term == 'technology'
    assert isinstance(categories[1], Category)
    assert categories[1].term == 'business'
    assert len(categories) == 2


@fixture
def fx_feed():
    return read(Feed, ['''
        <feed xmlns="http://www.w3.org/2005/Atom"
              xmlns:mark="http://earthreader.org/mark/">
            <title>Example Feed</title>
            <link href="http://example.org/"/>
            <updated>2003-12-13T18:30:02Z</updated>
            <author><name>John Doe</name></author>
            <author><name>Jane Doe</name></author>
            <id>urn:uuid:60a76c80-d399-11d9-b93C-0003939e0af6</id>
            <category term="technology"/>
            <category term="business"/>
            <rights>Public Domain</rights>
            <entry>
                <title>Atom-Powered Robots Run Amok</title>
                <link href="http://example.org/2003/12/13/atom03"/>
                <id>urn:uuid:1225c695-cfb8-4ebb-aaaa-80da344efa6a</id>
                <updated>2003-12-13T18:30:02Z</updated>
                <summary>Some text.</summary>
                <author><name>Jane Doe</name></author>
                <mark:read updated="2013-11-06T14:36:00Z">true</mark:read>
            </entry>
            <entry>
                <title>Danger, Will Robinson!</title>
                <link href="http://example.org/2003/12/13/lost"/>
                <id>urn:uuid:b12f2c10-ffc1-11d9-8cd6-0800200c9a66</id>
                <updated>2003-12-13T18:30:02Z</updated>
                <summary>Don't Panic!</summary>
            </entry>
        </feed>
    '''])


def test_feed_read(fx_feed):
    feed = fx_feed
    assert feed.title == Text(value='Example Feed')
    link = feed.links[0]
    assert isinstance(link, Link)
    assert link.relation == 'alternate'
    assert link.uri == 'http://example.org/'
    assert len(feed.links) == 1
    assert feed.updated_at == datetime.datetime(2003, 12, 13, 18, 30, 2,
                                                tzinfo=utc)
    authors = feed.authors
    assert isinstance(authors[0], Person)
    assert authors[0].name == 'John Doe'
    assert isinstance(authors[1], Person)
    assert authors[1].name == 'Jane Doe'
    assert len(feed.authors) == 2
    assert feed.id == 'urn:uuid:60a76c80-d399-11d9-b93C-0003939e0af6'
    categories = feed.categories
    assert isinstance(categories[0], Category)
    assert categories[0].term == 'technology'
    assert isinstance(categories[1], Category)
    assert categories[1].term == 'business'
    assert len(categories) == 2
    assert feed.rights == Text(value='Public Domain')
    entries = feed.entries
    assert isinstance(entries[0], Entry)
    assert entries[0].title == Text(value='Atom-Powered Robots Run Amok')
    assert (list(entries[0].links) ==
            [Link(uri='http://example.org/2003/12/13/atom03')])
    assert entries[0].id == 'urn:uuid:1225c695-cfb8-4ebb-aaaa-80da344efa6a'
    assert entries[0].updated_at == datetime.datetime(2003, 12, 13, 18, 30, 2,
                                                      tzinfo=utc)
    assert entries[0].summary == Text(value='Some text.')
    assert list(entries[0].authors) == [Person(name='Jane Doe')]
    assert isinstance(entries[1], Entry)
    assert entries[1].title == Text(value='Danger, Will Robinson!')
    assert (list(entries[1].links) ==
            [Link(uri='http://example.org/2003/12/13/lost')])
    assert entries[1].id == 'urn:uuid:b12f2c10-ffc1-11d9-8cd6-0800200c9a66'
    assert entries[1].updated_at == datetime.datetime(2003, 12, 13, 18, 30, 2,
                                                      tzinfo=utc)
    assert entries[1].summary == Text(value="Don't Panic!")
    assert len(entries) == 2


def test_generator_eq():
    generator_one = Generator()
    generator_two = Generator()
    generator_one.value = 'generator'
    generator_two.value = 'generator'
    assert generator_one == generator_two


def test_feed_mark_read(fx_feed):
    assert fx_feed.entries[0].read == Mark(
        marked=True,
        updated_at=datetime.datetime(2013, 11, 6, 14, 36, 0, tzinfo=utc)
    )
    assert fx_feed.entries[1].read is None


@fixture
def fx_mark_true():
    return Mark(
        marked=True,
        updated_at=datetime.datetime(2013, 11, 6, 14, 36, 0, tzinfo=utc)
    )


@fixture
def fx_mark_false():
    return Mark(
        marked=False,
        updated_at=datetime.datetime(2013, 11, 6, 14, 36, 0, tzinfo=utc)
    )


def test_mark(fx_mark_true, fx_mark_false):
    assert fx_mark_true
    assert not fx_mark_false
    assert (fx_mark_true.updated_at ==
            datetime.datetime(2013, 11, 6, 14, 36, 0, tzinfo=utc))


@fixture
def fx_stages(tmpdir):
    repo = FileSystemRepository(str(tmpdir))
    session_a = Session(identifier='a')
    session_b = Session(identifier='b')
    stage_a = Stage(session_a, repo)
    stage_b = Stage(session_b, repo)
    return stage_a, stage_b


def timestamp(minute, second=0):
    """Creates an arbitrary timestamp with a short call."""
    return datetime.datetime(2013, 11, 7, 18, minute, second, tzinfo=utc)


def test_merge_marks(fx_stages, fx_feed):
    stage_a, stage_b = fx_stages
<<<<<<< HEAD
    with stage_a:
        stage_a.feeds['test'] = fx_feed
        feed_a = stage_a.feeds['test']
    with stage_b:
        feed_b = stage_b.feeds['test']
=======
    stage_a.feeds['test'] = fx_feed
    feed_a = stage_a.feeds['test']
    feed_b = stage_b.feeds['test']

>>>>>>> fa4c1189
    feed_b.entries[0].read = Mark(marked=True, updated_at=timestamp(1))
    stage_b.feeds['test'] = feed_b

    feed_a.entries[0].read = Mark(marked=True, updated_at=timestamp(2))
    stage_a.feeds['test'] = feed_a

    feed_b.entries[0].read = Mark(marked=False, updated_at=timestamp(3))
    stage_b.feeds['test'] = feed_b

    feed_b.entries[0].starred = Mark(marked=True, updated_at=timestamp(4))
    stage_b.feeds['test'] = feed_b

    feed_b.entries[0].starred = Mark(marked=False, updated_at=timestamp(5))
    stage_b.feeds['test'] = feed_b

    feed_a.entries[0].starred = Mark(marked=True, updated_at=timestamp(6))
<<<<<<< HEAD
    with stage_a:
        stage_a.feeds['test'] = feed_a
    with stage_b:
        stage_b.feeds['test'] = feed_b
    with stage_a:
        print(repr(stage_a.feeds['test']))
    with stage_a:
        entry_a = stage_a.feeds['test'].entries[0]
    with stage_b:
        entry_b = stage_b.feeds['test'].entries[0]
=======
    stage_a.feeds['test'] = feed_a

    print(repr(stage_a.feeds['test']))
    entry_a = stage_a.feeds['test'].entries[0]
    entry_b = stage_b.feeds['test'].entries[0]
>>>>>>> fa4c1189
    assert not entry_a.read
    assert not entry_b.read
    assert entry_a.starred
    assert entry_b.starred
    assert (entry_a.read.updated_at == entry_b.read.updated_at ==
            timestamp(3))
    assert (entry_a.starred.updated_at == entry_b.starred.updated_at ==
            timestamp(6))


def test_merge_mark_crawled(fx_stages, fx_feed):
    stage, _ = fx_stages
    with stage:
        stage.feeds['test'] = fx_feed
        feed = stage.feeds['test']
    feed.updated_at = timestamp(1)
    feed.entries[1].read = True
    with stage:
        stage.feeds['test'] = feed
    with stage:
        assert stage.feeds['test'].entries[1].read
    crawled_feed = fx_feed
    assert not crawled_feed.entries[1].read
    crawled_feed.updated_at = timestamp(2)
    with stage:
        stage.feeds['test'] = crawled_feed
    with stage:
        assert stage.feeds['test'].entries[1].read


@fixture
def fx_test_feeds():
    authors = [Person(name='vio')]
    feed = Feed(id='http://feedone.com/', authors=authors,
                title='Feed One',
                updated_at=datetime.datetime(2013, 10, 29, 20, 55, 30,
                                             tzinfo=utc))
    updated_feed = Feed(id='http://feedone.com/', authors=authors,
                        title=Text(value='Feed One'),
                        updated_at=datetime.datetime(2013, 10, 30, 20, 55, 30,
                                                     tzinfo=utc))
    entry = Entry(id='http://feedone.com/1', authors=authors,
                  title=Text(value='Test Entry'),
                  updated_at=datetime.datetime(2013, 10, 30, 20, 55, 30,
                                               tzinfo=utc))
    updated_feed.entries.append(entry)
    return feed, updated_feed


def get_hash(name):
    return hashlib.sha1(binary(name)).hexdigest()


def test_stage(fx_stages, fx_test_feeds):
    stage1, stage2 = fx_stages
    feed, updated_feed = fx_test_feeds
    assert feed.id == updated_feed.id
    feed_id = feed.id
    with stage1:
        stage1.feeds[get_hash(feed.id)] = feed
        feed1 = stage1.feeds[get_hash(feed_id)]
    with stage2:
        feed2 = stage2.feeds[get_hash(feed_id)]
    assert (feed1.updated_at == feed2.updated_at ==
            datetime.datetime(2013, 10, 29, 20, 55, 30, tzinfo=utc))
    assert not feed1.entries and not feed2.entries
    with stage2:
        stage2.feeds[get_hash(feed_id)] = updated_feed
    with stage1:
        feed1 = stage1.feeds[get_hash(feed_id)]
    with stage2:
        feed2 = stage2.feeds[get_hash(feed_id)]
    assert (feed1.updated_at == feed2.updated_at ==
            datetime.datetime(2013, 10, 30, 20, 55, 30, tzinfo=utc))
    assert feed1.entries[0].title == feed2.entries[0].title


@fixture
def fx_test_entries():
    entry1 = Entry(
        id='http://feed.com/entry1', title=Text(value='new1'),
        updated_at=datetime.datetime(2013, 1, 1, 0, 0, 0, tzinfo=utc))
    entry2 = Entry(
        id='http://feed.com/entry2', title=Text(value='new2'),
        updated_at=datetime.datetime(2013, 1, 1, 0, 0, 1, tzinfo=utc))
    return entry1, entry2


def test_merge_entries(fx_stages, fx_test_feeds, fx_test_entries):
    stage1, stage2 = fx_stages
    feed1, feed2 = fx_test_feeds
    entry0 = feed2.entries[0]
    entry1, entry2 = fx_test_entries
    assert feed1.id == feed2.id
    feed1.entries.append(entry1)
    feed2.entries.append(entry2)
    print(feed1.entries)
    print(feed2.entries)
    assert entry1 in feed1.entries and entry2 in feed2.entries
    assert entry2 not in feed1.entries and entry1 not in feed2.entries
    with stage1:
        stage1.feeds[get_hash(feed1.id)] = feed1
    with stage2:
        stage2.feeds[get_hash(feed2.id)] = feed2
    with stage1:
        feed1 = stage1.feeds[get_hash(feed1.id)]
    with stage2:
        feed2 = stage2.feeds[get_hash(feed2.id)]
    print(repr(entry1))
    print(repr(entry2))
    print(feed1.entries)
    print(feed2.entries)
    assert (frozenset(entry.id for entry in feed1.entries) ==
            frozenset(entry.id for entry in feed2.entries) ==
            frozenset([entry0.id, entry2.id, entry1.id]))


def apply_timestamp(stage, feed_id, timestamp):
    with stage:
        feed = stage.feeds[feed_id]
        feed.entries[0].read = Mark(marked=True, updated_at=timestamp)
        stage.feeds[feed_id] = feed


def test_race_condition(fx_stages, fx_feed):
    stage, _ = fx_stages
    with stage:
        stage.feeds['test'] = fx_feed
    threads = []
    for i in range(10):
        t = threading.Thread(target=apply_timestamp,
                             args=(stage, 'test', timestamp(i)))
        t.daemon = True
        threads.append(t)
        t.start()
    for thread in threads:
        thread.join()
    with stage:
        assert stage.feeds['test'].entries[0].read.updated_at == timestamp(9)<|MERGE_RESOLUTION|>--- conflicted
+++ resolved
@@ -381,36 +381,28 @@
 
 def test_merge_marks(fx_stages, fx_feed):
     stage_a, stage_b = fx_stages
-<<<<<<< HEAD
     with stage_a:
         stage_a.feeds['test'] = fx_feed
         feed_a = stage_a.feeds['test']
     with stage_b:
         feed_b = stage_b.feeds['test']
-=======
-    stage_a.feeds['test'] = fx_feed
-    feed_a = stage_a.feeds['test']
-    feed_b = stage_b.feeds['test']
-
->>>>>>> fa4c1189
-    feed_b.entries[0].read = Mark(marked=True, updated_at=timestamp(1))
-    stage_b.feeds['test'] = feed_b
-
-    feed_a.entries[0].read = Mark(marked=True, updated_at=timestamp(2))
-    stage_a.feeds['test'] = feed_a
-
-    feed_b.entries[0].read = Mark(marked=False, updated_at=timestamp(3))
-    stage_b.feeds['test'] = feed_b
-
-    feed_b.entries[0].starred = Mark(marked=True, updated_at=timestamp(4))
-    stage_b.feeds['test'] = feed_b
-
-    feed_b.entries[0].starred = Mark(marked=False, updated_at=timestamp(5))
-    stage_b.feeds['test'] = feed_b
-
-    feed_a.entries[0].starred = Mark(marked=True, updated_at=timestamp(6))
-<<<<<<< HEAD
+    with stage_b:
+        feed_b.entries[0].read = Mark(marked=True, updated_at=timestamp(1))
+        stage_b.feeds['test'] = feed_b
     with stage_a:
+        feed_a.entries[0].read = Mark(marked=True, updated_at=timestamp(2))
+        stage_a.feeds['test'] = feed_a
+    with stage_b:
+        feed_b.entries[0].read = Mark(marked=False, updated_at=timestamp(3))
+        stage_b.feeds['test'] = feed_b
+    with stage_b:
+        feed_b.entries[0].starred = Mark(marked=True, updated_at=timestamp(4))
+        stage_b.feeds['test'] = feed_b
+    with stage_b:
+        feed_b.entries[0].starred = Mark(marked=False, updated_at=timestamp(5))
+        stage_b.feeds['test'] = feed_b
+    with stage_a:
+        feed_a.entries[0].starred = Mark(marked=True, updated_at=timestamp(6))
         stage_a.feeds['test'] = feed_a
     with stage_b:
         stage_b.feeds['test'] = feed_b
@@ -420,13 +412,6 @@
         entry_a = stage_a.feeds['test'].entries[0]
     with stage_b:
         entry_b = stage_b.feeds['test'].entries[0]
-=======
-    stage_a.feeds['test'] = feed_a
-
-    print(repr(stage_a.feeds['test']))
-    entry_a = stage_a.feeds['test'].entries[0]
-    entry_b = stage_b.feeds['test'].entries[0]
->>>>>>> fa4c1189
     assert not entry_a.read
     assert not entry_b.read
     assert entry_a.starred
