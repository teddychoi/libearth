# -*- coding: utf-8 -*-
import collections
<<<<<<< HEAD

from pytest import fixture, mark, raises

from libearth.compat import IRON_PYTHON, binary_type, text, text_type
from libearth.compat.etree import fromstringlist, tostring
=======
import xml.etree.ElementTree

from pytest import fixture, mark, raises

from libearth.compat import text, text_type, string_type
>>>>>>> fe269364
from libearth.schema import (Attribute, Child, Codec, Content,
                             DescriptorConflictError, DocumentElement,
                             Element, ElementList, EncodeError, IntegrityError,
                             Text,
                             element_list_for, index_descriptors,
                             inspect_attributes, inspect_child_tags,
                             inspect_content_tag, inspect_xmlns_set,
                             read, validate, write)


def u(text):
    if isinstance(text, text_type):
        return text
    return text.decode('utf-8')


class TextElement(Element):

    ns_attr_attr = Attribute('ns-attr', xmlns='http://earthreader.github.io/')
    value = Content()

    @classmethod
    def __coerce_from__(cls, value):
        if isinstance(value, string_type):
            return TextElement(value=value)
        raise TypeError


class TextDecoderElement(Element):

    value = Content(decoder=lambda s: s.upper())


class TestDoc(DocumentElement):

    __tag__ = 'test'
    attr_attr = Attribute('attr')
    attr_decoder = Attribute('attr-decoder', decoder=lambda s: s.lower())
    attr_decoder_decorator = Attribute('attr-decoder-decorator')
    title_attr = Child('title', TextElement, required=True)
    content_attr = Child('content', TextElement, required=True)
    multi_attr = Child('multi', TextElement, multiple=True)
    text_content_attr = Text('text-content')
    text_multi_attr = Text('text-multi', multiple=True)
    text_decoder = Text('text-decoder', decoder=float, encoder=str)
    text_decoder_decorator = Text('text-decoder-decorator')
    text_combined_decoder = Text('text-combined-decoder',
                                 decoder=int, encoder=lambda i: i and i / 100)
    ns_element_attr = Child('ns-element', TextElement,
                            xmlns='http://earthreader.github.io/')
    ns_text_attr = Text('ns-text', xmlns='http://earthreader.github.io/')
    content_decoder = Child('content-decoder', TextDecoderElement)

    @attr_decoder_decorator.decoder
    def attr_decoder_decorator(self, value):
        return value[::-1]

    @attr_decoder_decorator.encoder
    def attr_decoder_decorator(self, value):
        return value and value[::-1]

    @text_decoder_decorator.decoder
    def text_decoder_decorator(self, text):
        return int(text[::-1])

    @text_decoder_decorator.encoder
    def text_decoder_decorator(self, value):
        if value is not None:
            return str(value)[::-1]

    @text_combined_decoder.decoder
    def text_combined_decoder(self, value):
        return value * 100

    @text_combined_decoder.decoder
    def text_combined_decoder(self, value):
        return -value

    @text_combined_decoder.encoder
    def text_combined_decoder(self, value):
        if value is not None:
            return -value

    @text_combined_decoder.encoder
    def text_combined_decoder(self, value):
        if value is not None:
            if value % 1 <= 0:
                value = int(value)
            return str(value)


def string_chunks(consume_log, *chunks):
    """Iterate the given chunks of a text with logging consumed offsets
    to test laziness of the parser.  If an argument is a list (that consists
    of a string) it's treated as offset tagging.

    """
    size = len(chunks)
    for i, chunk in enumerate(chunks):
        if type(chunk) is list:
            continue
        chunk = text(chunk)
        if size > i + 1 and type(chunks[i + 1]) is list:
            consume_log.append(chunks[i + 1][0])
        if not isinstance(chunk, binary_type):
            # In IronPython str.encode() returns str instead of bytes,
            # and bytes(str, encoding) returns bytes.
            chunk = binary_type(chunk, 'utf-8')
        yield chunk


@fixture
def fx_test_doc():
    consume_log = []
    xml = string_chunks(
        consume_log,
        '<test attr="속성 값" attr-decoder="Decoder Test">',
        ['TEST_START'], '\n',
        '\t', '<title>', '제목 ', 'test', '</title>', ['TITLE_CLOSE'], '\n',
        '\t', '<multi>', 'a', '</multi>', ['MULTI_1_CLOSE'], '\n',
        '\t', '<content>', 'Content', ' test',
        '</content>', ['CONTENT_CLOSE'], '\n',
        '\t', '<multi>', 'b', '</multi>', ['MULTI_2_CLOSE'], '\n',
        '\t', '<text-content>', '텍스트 ', '내용',
        '</text-content>', ['TEXT_CONTENT_CLOSE'], '\n',
        '\t', '<text-multi>', 'a', '</text-multi>',
        ['TEXT_MULTI_1_CLOSE'], '\n',
        '\t', '<multi>', 'c', '</multi>', ['MULTI_3_CLOSE'], '\n',
        '\t', '<text-multi>', 'b', '</text-multi>',
        ['TEXT_MULTI_2_CLOSE'], '\n',
        '\t', '<text-decoder>', '123.456', '</text-decoder>', '\n',
        '\t', '<text-decoder-decorator>', '123',
        '</text-decoder-decorator>', '\n',
        '\t', '<text-combined-decoder>', '1234',
        '</text-combined-decoder>', '\n',
        '\t', '<nst:ns-element xmlns:nst="http://earthreader.github.io/" ',
        'nst:ns-attr="namespace attribute value">', ['NS_ELEMENT_START'],
        'Namespace test', '</nst:ns-element>', '\n',
        '\t', '<nst2:ns-text xmlns:nst2="http://earthreader.github.io/">',
        'Namespace test', '</nst2:ns-text>', '\n',
        '\t', '<content-decoder>', 'content decoder', '</content-decoder>', '\n'
        '</test>', ['TEST_CLOSE'], '\n'
    )
    return read(TestDoc, xml), consume_log


def test_document_parse(fx_test_doc):
    doc, consume_log = fx_test_doc
    assert consume_log[-1] == 'TEST_START' or IRON_PYTHON
    assert doc.title_attr.value == u('제목 test')
    assert consume_log[-1] == 'TITLE_CLOSE' or IRON_PYTHON
    assert doc.content_attr.value == 'Content test'
    assert consume_log[-1] == 'CONTENT_CLOSE' or IRON_PYTHON
    assert isinstance(doc.multi_attr, collections.Sequence)


def test_attribute(fx_test_doc):
    doc, consume_log = fx_test_doc
    assert doc.attr_attr == u('속성 값')
    assert consume_log[-1] == 'TEST_START' or IRON_PYTHON


def test_xmlns_attribute(fx_test_doc):
    doc, consume_log = fx_test_doc
    assert doc.ns_element_attr.ns_attr_attr == 'namespace attribute value'
    assert consume_log[-1] == 'NS_ELEMENT_START' or IRON_PYTHON


def test_attribute_decoder(fx_test_doc):
    doc, consume_log = fx_test_doc
    assert doc.attr_decoder == 'decoder test'
    assert consume_log[-1] == 'TEST_START' or IRON_PYTHON


def test_content_decoder(fx_test_doc):
    doc, consume_log = fx_test_doc
    assert doc.content_decoder.value == 'CONTENT DECODER'


def test_multiple_child_iter(fx_test_doc):
    doc, consume_log = fx_test_doc
    it = iter(doc.multi_attr)
    assert consume_log[-1] == 'TEST_START' or IRON_PYTHON
    assert next(it).value == 'a'
    assert consume_log[-1] == 'MULTI_1_CLOSE' or IRON_PYTHON
    assert next(it).value == 'b'
    assert consume_log[-1] == 'MULTI_2_CLOSE' or IRON_PYTHON
    assert next(it).value == 'c'
    assert consume_log[-1] == 'MULTI_3_CLOSE' or IRON_PYTHON
    with raises(StopIteration):
        next(it)
    assert consume_log[-1] == 'TEST_CLOSE'


def test_multiple_child_len(fx_test_doc):
    doc, consume_log = fx_test_doc
    assert consume_log[-1] == 'TEST_START' or IRON_PYTHON
    assert len(doc.multi_attr) == 3
    assert consume_log[-1] == 'TEST_CLOSE'


def test_multiple_child_getitem(fx_test_doc):
    doc, consume_log = fx_test_doc
    assert consume_log[-1] == 'TEST_START' or IRON_PYTHON
    assert doc.multi_attr[0].value == 'a'
    assert consume_log[-1] == 'MULTI_1_CLOSE' or IRON_PYTHON
    assert doc.multi_attr[1].value == 'b'
    assert consume_log[-1] == 'MULTI_2_CLOSE' or IRON_PYTHON
    assert doc.multi_attr[2].value == 'c'
    assert consume_log[-1] == 'MULTI_3_CLOSE' or IRON_PYTHON


def test_multiple_child_getitem_from_last(fx_test_doc):
    doc, consume_log = fx_test_doc
    assert consume_log[-1] == 'TEST_START' or IRON_PYTHON
    assert doc.multi_attr[2].value == 'c'
    assert consume_log[-1] == 'MULTI_3_CLOSE' or IRON_PYTHON
    assert doc.multi_attr[1].value == 'b'
    assert consume_log[-1] == 'MULTI_3_CLOSE' or IRON_PYTHON
    assert doc.multi_attr[0].value == 'a'
    assert consume_log[-1] == 'MULTI_3_CLOSE' or IRON_PYTHON


def test_text_attribute(fx_test_doc):
    doc, consume_log = fx_test_doc
    assert consume_log[-1] == 'TEST_START' or IRON_PYTHON
    assert doc.text_content_attr == u('텍스트 내용')
    assert consume_log[-1] == 'TEXT_CONTENT_CLOSE' or IRON_PYTHON


def test_text_multiple_text_len(fx_test_doc):
    doc, consume_log = fx_test_doc
    assert consume_log[-1] == 'TEST_START' or IRON_PYTHON
    assert len(doc.text_multi_attr) == 2
    assert consume_log[-1] == 'TEST_CLOSE'


def test_multiple_text_getitem(fx_test_doc):
    doc, consume_log = fx_test_doc
    assert consume_log[-1] == 'TEST_START' or IRON_PYTHON
    assert doc.text_multi_attr[0] == 'a'
    assert consume_log[-1] == 'TEXT_MULTI_1_CLOSE' or IRON_PYTHON
    assert doc.text_multi_attr[1] == 'b'
    assert consume_log[-1] == 'TEXT_MULTI_2_CLOSE' or IRON_PYTHON


def test_multiple_text_getitem_from_last(fx_test_doc):
    doc, consume_log = fx_test_doc
    assert consume_log[-1] == 'TEST_START' or IRON_PYTHON
    assert doc.text_multi_attr[1] == 'b'
    assert consume_log[-1] == 'TEXT_MULTI_2_CLOSE' or IRON_PYTHON
    assert doc.text_multi_attr[0] == 'a'
    assert consume_log[-1] == 'TEXT_MULTI_2_CLOSE' or IRON_PYTHON


def test_element_list_repr(fx_test_doc):
    doc, consume_log = fx_test_doc
    elist = doc.text_multi_attr
    assert repr(elist) == '<libearth.schema.ElementList [...]>'
    it = iter(elist)
    next(it)
    assert (repr(elist) ==
            "<libearth.schema.ElementList [{0!r}, ...]>".format(text_type('a')))
    next(it)
    assert (
        repr(elist) ==
        "<libearth.schema.ElementList [{0!r}, {1!r}, ...]>".format(
            text_type('a'),
            text_type('b')
        )
    )
    next(it, None)
    assert (
        repr(elist) ==
        "<libearth.schema.ElementList [{0!r}, {1!r}]>".format(
            text_type('a'),
            text_type('b')
        )
    )


class SpecializedElementList(collections.Sequence):

    def test_extended_method(self):
        return len(self)


class AnotherElementList(collections.Sequence):

    pass


def test_element_list_register_specialized_type(fx_test_doc):
    ElementList.register_specialized_type(TextElement, SpecializedElementList)
    doc, _ = fx_test_doc
    assert isinstance(doc.multi_attr, SpecializedElementList)
    assert doc.multi_attr.test_extended_method() == len(doc.multi_attr)
    # TypeError if try to register another specialized element list type for
    # the already registered element type
    with raises(TypeError):
        ElementList.register_specialized_type(TextElement, AnotherElementList)
    # Does nothing if the given specialized element list type is the same to
    # the previously registered element list type
    ElementList.register_specialized_type(TextElement, SpecializedElementList)
    ElementList.specialized_types.clear()  # FIXME: implementation details leak


def test_element_list_for(fx_test_doc):
    @element_list_for(TextElement)
    class Decorated(SpecializedElementList):
        pass
    doc, _ = fx_test_doc
    assert isinstance(doc.multi_attr, Decorated)
    assert doc.multi_attr.test_extended_method() == len(doc.multi_attr)
    ElementList.specialized_types.clear()  # FIXME: implementation details leak


def test_document_element_tag():
    """If a subtype of DocumentElement doesn't define __tag__ attribute,
    it should raise error.

    """
    class DocumentElementWithoutTag(DocumentElement):
        pass
    with raises(NotImplementedError):
        DocumentElementWithoutTag([])


@mark.parametrize('tag', [123, ('t', 'a', 'g'), ['t', 'a', 'g'], {'ta': 'g'}])
def test_document_element_tag_type(tag):
    """__tag__ has to be a string."""
    class DocumentElementWithNonstringTag(DocumentElement):
        __tag__ = tag
    with raises(TypeError):
        DocumentElementWithNonstringTag([])


def test_text_decoder(fx_test_doc):
    doc, _ = fx_test_doc
    assert doc.text_decoder == 123.456


def test_text_decoder_decorator(fx_test_doc):
    doc, _ = fx_test_doc
    assert doc.text_decoder_decorator == 321


def test_text_combined_decoder(fx_test_doc):
    doc, _ = fx_test_doc
    assert doc.text_combined_decoder == -123400


def test_xmlns_element(fx_test_doc):
    doc, _ = fx_test_doc
    assert doc.ns_element_attr.value == 'Namespace test'


def test_xmlns_text(fx_test_doc):
    doc, _ = fx_test_doc
    assert doc.ns_text_attr == 'Namespace test'


class XmlnsDoc(DocumentElement):

    __tag__ = 'nstest'
    __xmlns__ = 'http://earthreader.github.io/'
    samens_attr = Text('samens', xmlns=__xmlns__)
    otherns_attr = Text('otherns',
                        xmlns='https://github.com/earthreader/libearth')


@fixture
def fx_xmlns_doc():
    return read(XmlnsDoc, [b'''
        <nstest xmlns="http://earthreader.github.io/"
                xmlns:nst="https://github.com/earthreader/libearth">
            <samens>Same namespace</samens>
            <nst:otherns>Other namespace</nst:otherns>
        </nstest>
    '''])


def test_xmlns_doc(fx_xmlns_doc):
    assert fx_xmlns_doc.samens_attr is not None
    assert fx_xmlns_doc.otherns_attr is not None


def test_xmlns_same_xmlns_child(fx_xmlns_doc):
    assert fx_xmlns_doc.samens_attr == 'Same namespace'


def test_xmlns_other_xmlns_child(fx_xmlns_doc):
    assert fx_xmlns_doc.otherns_attr == 'Other namespace'


@fixture
def fx_adhoc_element_type():

    class AdhocTextElement(Element):
        value = Content()

    class AdhocElement(Element):
        format_version = Attribute('version')
        name = Text('name-e')
        url = Child('url-e', AdhocTextElement, multiple=True)
        dob = Child('dob-e', AdhocTextElement, xmlns='http://example.com/')
    return AdhocElement, AdhocTextElement


def test_index_descriptors(fx_adhoc_element_type):
    AdhocElement, AdhocTextElement = fx_adhoc_element_type
    assert not hasattr(AdhocTextElement, '__xmlns_set__')
    assert not hasattr(AdhocTextElement, '__child_tags__')
    assert not hasattr(AdhocTextElement, '__attributes__')
    assert not hasattr(AdhocTextElement, '__content_tag__')
    index_descriptors(AdhocTextElement)
    assert AdhocTextElement.__content_tag__
    assert not hasattr(AdhocElement, '__xmlns_set__')
    assert not hasattr(AdhocElement, '__child_tags__')
    assert not hasattr(AdhocElement, '__attributes__')
    assert not hasattr(AdhocElement, '__content_tag__')
    index_descriptors(AdhocElement)
    assert len(AdhocElement.__xmlns_set__) == 1
    assert len(AdhocElement.__child_tags__) == 3
    assert len(AdhocElement.__attributes__) == 1
    assert not AdhocElement.__content_tag__


class InspectXmlnsSetElement(Element):

    a = Child('child', XmlnsDoc, xmlns='http://dahlia.kr/')


def test_inspect_xmlns_set(fx_adhoc_element_type):
    element_type, text_element_type = fx_adhoc_element_type
    assert inspect_xmlns_set(element_type) == set(['http://example.com/'])
    assert not inspect_xmlns_set(text_element_type)
    assert inspect_xmlns_set(TestDoc) == frozenset([
        'http://earthreader.github.io/'
    ])
    assert inspect_xmlns_set(TextElement) == frozenset([
        'http://earthreader.github.io/'
    ])
    assert inspect_xmlns_set(XmlnsDoc) == frozenset([
        'https://github.com/earthreader/libearth',
        'http://earthreader.github.io/'
    ])
    assert inspect_xmlns_set(InspectXmlnsSetElement) == frozenset([
        'https://github.com/earthreader/libearth',
        'http://earthreader.github.io/',
        'http://dahlia.kr/'
    ])


def test_inspect_attributes(fx_adhoc_element_type):
    element_type, _ = fx_adhoc_element_type
    attrs = inspect_attributes(element_type)
    assert len(attrs) == 1
    assert attrs[None, 'version'] == ('format_version',
                                      element_type.format_version)


def test_inspect_child_tags(fx_adhoc_element_type):
    element_type, _ = fx_adhoc_element_type
    child_tags = inspect_child_tags(element_type)
    assert len(child_tags) == 3
    assert child_tags[None, 'name-e'] == ('name', element_type.name)
    assert child_tags[None, 'url-e'] == ('url', element_type.url)
    assert child_tags['http://example.com/', 'dob-e'] == ('dob',
                                                          element_type.dob)


def test_inspect_content_tag(fx_adhoc_element_type):
    _, element_type = fx_adhoc_element_type
    content_tag = inspect_content_tag(element_type)
    assert content_tag == ('value', element_type.value)


class ContentDescriptorConflictElement(Element):

    value = Content()
    value2 = Content()


def test_content_descriptor_conflict():
    with raises(DescriptorConflictError):
        index_descriptors(ContentDescriptorConflictElement)


class ChildDescriptorConflictElement(Element):

    child = Child('same-tag', TextElement)
    text = Text('same-tag')


def test_child_descriptor_conflict():
    with raises(DescriptorConflictError):
        index_descriptors(ChildDescriptorConflictElement)


class AttrDescriptorConflictElement(Element):

    attr = Attribute('same-attr')
    attr2 = Attribute('same-attr')


def test_attribute_descriptor_conflict():
    with raises(DescriptorConflictError):
        index_descriptors(AttrDescriptorConflictElement)


def test_write_test_doc(fx_test_doc):
    doc, _ = fx_test_doc
    g = write(doc, indent='    ', canonical_order=True)
    assert ''.join(g) == '''\
<?xml version="1.0" encoding="utf-8"?>
<test xmlns:ns0="http://earthreader.github.io/"\
 attr="속성 값" attr-decoder="decoder test">
    <title>제목 test</title>
    <content>Content test</content>
    <multi>a</multi>
    <multi>b</multi>
    <multi>c</multi>
    <text-content>텍스트 내용</text-content>
    <text-multi>a</text-multi>
    <text-multi>b</text-multi>
    <text-decoder>123.456</text-decoder>
    <text-decoder-decorator>123</text-decoder-decorator>
    <text-combined-decoder>1234</text-combined-decoder>
    <ns0:ns-element ns0:ns-attr="namespace attribute value">\
Namespace test</ns0:ns-element>
    <ns0:ns-text>Namespace test</ns0:ns-text>
    <content-decoder>CONTENT DECODER</content-decoder>
</test>'''


def test_write_test_doc_tree(fx_test_doc):
    doc, _ = fx_test_doc
    g = write(doc, canonical_order=True)
    tree = fromstringlist(g)
    assert tree.tag == 'test'
    assert tree.attrib == {
        'attr': u('속성 값'),
        'attr-decoder': 'decoder test'
    }
    assert tree[0].tag == 'title'
    assert not tree[0].attrib
    assert tree[0].text == u('제목 test')
    assert tree[1].tag == 'content'
    assert tree[1].text == 'Content test'
    assert not tree[1].attrib
    assert tree[2].tag == tree[3].tag == tree[4].tag == 'multi'
    assert tree[2].attrib == tree[3].attrib == tree[4].attrib == {}
    assert tree[2].text == 'a'
    assert tree[3].text == 'b'
    assert tree[4].text == 'c'
    assert tree[5].tag == 'text-content'
    assert not tree[5].attrib
    assert tree[5].text == u('텍스트 내용')
    assert tree[6].tag == tree[7].tag == 'text-multi'
    assert tree[6].attrib == tree[7].attrib == {}
    assert tree[6].text == 'a'
    assert tree[7].text == 'b'
    assert tree[8].tag == 'text-decoder'
    assert not tree[8].attrib
    assert tree[8].text == '123.456'
    assert tree[9].tag == 'text-decoder-decorator'
    assert not tree[9].attrib
    assert tree[9].text == '123'
    assert tree[10].tag == 'text-combined-decoder'
    assert not tree[10].attrib
    assert tree[10].text == '1234'
    assert tree[11].tag == '{http://earthreader.github.io/}ns-element'
    assert tree[11].attrib == {
        '{http://earthreader.github.io/}ns-attr': 'namespace attribute value'
    }
    assert tree[11].text == 'Namespace test'
    assert tree[12].tag == '{http://earthreader.github.io/}ns-text'
    assert not tree[12].attrib
    assert tree[12].text == 'Namespace test'
    assert tree[13].tag == 'content-decoder'
    assert tree[13].text == 'CONTENT DECODER'
    assert not tree[13].attrib
    assert len(tree) == 14


def test_write_xmlns_doc(fx_xmlns_doc):
    doc = fx_xmlns_doc
    g = write(doc, indent='    ', canonical_order=True)
    assert ''.join(g) == text_type('''\
<?xml version="1.0" encoding="utf-8"?>
<ns0:nstest xmlns:ns0="http://earthreader.github.io/"\
 xmlns:ns1="https://github.com/earthreader/libearth">
    <ns0:samens>Same namespace</ns0:samens>
    <ns1:otherns>Other namespace</ns1:otherns>
</ns0:nstest>''')


def test_mutate_element_before_read(fx_test_doc):
    doc, consume_log = fx_test_doc
    assert consume_log[-1] == 'TEST_START' or IRON_PYTHON
    doc.text_content_attr = u('바뀐 텍스트 내용')
    assert consume_log[-1] == 'TEST_START' or IRON_PYTHON
    assert doc.text_content_attr == u('바뀐 텍스트 내용')
    assert consume_log[-1] == 'TEST_START' or IRON_PYTHON
    assert doc.text_multi_attr[0] == 'a'
    assert consume_log[-1] == 'TEXT_MULTI_1_CLOSE' or IRON_PYTHON
    assert doc.text_content_attr == u('바뀐 텍스트 내용')
    assert consume_log[-1] == 'TEXT_MULTI_1_CLOSE' or IRON_PYTHON


def test_element_initialize():
    doc = TestDoc(title_attr=TextElement(value='Title test'),
                  content_attr=TextElement(value=u('내용 테스트')),
                  attr_attr='Attribute value',
                  text_content_attr='Text content',
                  multi_attr=(TextElement(value='a'), TextElement(value='b')))
    assert doc.title_attr.value == 'Title test'
    assert doc.content_attr.value == u('내용 테스트')
    assert doc.attr_attr == 'Attribute value'
    assert doc.text_content_attr == 'Text content'
    assert len(doc.multi_attr) == 2
    assert doc.multi_attr[0].value == 'a'
    assert doc.multi_attr[1].value == 'b'
    doc.multi_attr.append(TextElement(value='c'))
    assert doc.multi_attr[2].value == 'c'
    assert len(doc.multi_attr) == 3
    tree = fromstringlist(write(doc))
    assert tree.find('title').text == 'Title test'
    assert tree.find('content').text == u('내용 테스트')
    assert tree.attrib['attr'] == 'Attribute value'
    elements = tree.findall('multi')
    assert len(elements) == 3
    assert elements[0].text == 'a'
    assert elements[1].text == 'b'
    assert elements[2].text == 'c'


def test_mutate_element_list():
    doc = TestDoc()
    assert not doc.multi_attr
    assert len(doc.multi_attr) == 0
    with raises(IndexError):
        doc.multi_attr[0]
    doc.multi_attr.append(TextElement(value='First element'))
    assert doc.multi_attr
    assert doc.multi_attr[0].value == 'First element'
    assert len(doc.multi_attr) == 1
    doc.multi_attr.insert(1, TextElement(value='Second element'))
    assert doc.multi_attr[1].value == 'Second element'
    assert len(doc.multi_attr) == 2
    tree = fromstringlist(write(doc, validate=False))
    elements = tree.findall('multi')
    assert len(elements) == 2
    assert elements[0].text == 'First element'
    assert elements[1].text == 'Second element'
    doc.multi_attr[0] = TextElement(value='Replacing element')
    assert doc.multi_attr[0].value == 'Replacing element'
    assert len(doc.multi_attr) == 2
    tree = fromstringlist(write(doc, validate=False))
    elements = tree.findall('multi')
    assert len(elements) == 2
    assert elements[0].text == 'Replacing element'
    assert elements[1].text == 'Second element'
    del doc.multi_attr[0]
    assert doc.multi_attr[0].value == 'Second element'
    assert len(doc.multi_attr) == 1
    tree = fromstringlist(write(doc, validate=False))
    elements = tree.findall('multi')
    assert len(elements) == 1
    assert elements[0].text == 'Second element'


def test_mutate_read_element_list(fx_test_doc):
    doc, _ = fx_test_doc
    doc.multi_attr.insert(2, TextElement(value='inserted'))
    assert doc.multi_attr[0].value == 'a'
    assert doc.multi_attr[1].value == 'b'
    assert doc.multi_attr[2].value == 'inserted'
    assert doc.multi_attr[3].value == 'c'
    assert len(doc.multi_attr) == 4
    tree = fromstringlist(write(doc))
    elements = tree.findall('multi')
    assert len(elements) == 4
    assert elements[0].text == 'a'
    assert elements[1].text == 'b'
    assert elements[2].text == 'inserted'
    assert elements[3].text == 'c'


@mark.parametrize('index', [1, -2])
def test_element_list_getslice(index, fx_test_doc):
    doc, _ = fx_test_doc
    sliced = doc.multi_attr[index:]
    assert len(sliced) == 2
    assert sliced[0].value == 'b'
    assert sliced[1].value == 'c'


@mark.parametrize('index', [2, -1])
def test_element_list_setslice(index, fx_test_doc):
    doc, _ = fx_test_doc
    doc.multi_attr[index:2] = [
        TextElement(value='inserted a'),
        TextElement(value='inserted b')
    ]
    assert doc.multi_attr[0].value == 'a'
    assert doc.multi_attr[1].value == 'b'
    assert doc.multi_attr[2].value == 'inserted a'
    assert doc.multi_attr[3].value == 'inserted b'
    assert doc.multi_attr[4].value == 'c'
    assert len(doc.multi_attr) == 5


@mark.parametrize('index', [2, -1])
def test_element_list_delslice(index, fx_test_doc):
    doc, _ = fx_test_doc
    doc.multi_attr[index:] = []
    assert doc.multi_attr[0].value == 'a'
    assert doc.multi_attr[1].value == 'b'
    assert len(doc.multi_attr) == 2


class VTElement(Element):

    req_attr = Attribute('a', required=True)
    attr = Attribute('b')
    req_child = Child('c', TextElement, required=True)
    child = Child('d', TextElement)

    def __repr__(self):
        return 'VTElement(req_attr={0!r}, req_child={1!r})'.format(
            self.req_attr, self.req_child
        )


class VTDoc(DocumentElement):

    __tag__ = 'vtest'
    req_attr = Attribute('a', required=True)
    attr = Attribute('b')
    req_child = Child('c', VTElement, required=True)
    child = Child('d', VTElement)

    def __repr__(self):
        return 'VTDoc(req_attr={0!r}, req_child={1!r})'.format(
            self.req_attr, self.req_child
        )


@mark.parametrize(('element', 'recur_valid', 'valid'), [
    (VTDoc(), False, False),
    (VTDoc(req_attr='a'), False, False),
    (VTDoc(req_child=VTElement()), False, False),
    (VTDoc(req_child=VTElement(req_attr='a')), False, False),
    (VTDoc(req_child=VTElement(req_child=TextElement(value='a'))),
     False, False),
    (VTDoc(req_child=VTElement(req_attr='a',
                               req_child=TextElement(value='a'))),
     False, False),
    (VTDoc(req_attr='a', req_child=VTElement()), False, True),
    (VTDoc(req_attr='a', req_child=VTElement(req_attr='a')), False, True),
    (VTDoc(req_attr='a',
           req_child=VTElement(req_child=TextElement(value='a'))), False, True),
    (VTDoc(req_attr='a',
           req_child=VTElement(req_attr='a',
                               req_child=TextElement(value='a'))), True, True)
])
def test_validate_recurse(element, recur_valid, valid):
    assert validate(element, recurse=True, raise_error=False) is recur_valid
    try:
        validate(element, recurse=True, raise_error=True)
    except IntegrityError:
        assert not recur_valid
    else:
        assert recur_valid
    assert validate(element, recurse=False, raise_error=False) is valid
    try:
        validate(element, recurse=False, raise_error=True)
    except IntegrityError:
        assert not valid
    else:
        assert valid
    try:
        for _ in write(element):
            pass
    except IntegrityError:
        assert not recur_valid
    else:
        assert recur_valid


class SelfReferentialChild(Element):

    self_ref = Child('self-ref', 'SelfReferentialChild')


def test_self_referential_child():
    SelfReferentialChild()
    SelfReferentialChild.self_ref.element_type is SelfReferentialChild


class EncodeErrorDoc(DocumentElement):

    __tag__ = 'encode-error-test'
    attr = Attribute('attr', encoder=lambda s: s and 123)
    text = Text('text', encoder=lambda s: s and object())


def test_attribute_encode_error():
    doc = EncodeErrorDoc(attr=True)
    with raises(EncodeError):
        for _ in write(doc):
            pass


def test_text_encode_error():
    doc = EncodeErrorDoc(text=True)
    with raises(EncodeError):
        for _ in write(doc):
            pass


class ContentEncodeErrorDoc(DocumentElement):

    __tag__ = 'content-encode-error-test'
    value = Content(encoder=lambda s: object)


def test_content_encode_error():
    doc = ContentEncodeErrorDoc()
    with raises(EncodeError):
        for _ in write(doc):
            pass


class IntPair(Codec):

    def encode(self, value):
        a, b = value
        return '{0},{1}'.format(a, b)

    def decode(self, text):
        a, b = text.split(',')
        return int(a), int(b)


class CodecTestDoc(DocumentElement):

    __tag__ = 'codec-test'
    attr = Attribute('attr', IntPair)
    text = Text('text', IntPair)


def etree_tobyteslist(tree):
    string = tostring(tree)
    if IRON_PYTHON:
        return [binary_type(string, 'utf-8')]
    return [string]


def test_attribute_codec():
    doc = CodecTestDoc(attr=(1, 2))
    tree = fromstringlist(write(doc))
    assert tree.attrib['attr'] == '1,2'
    doc2 = read(CodecTestDoc, etree_tobyteslist(tree))
    assert doc2.attr == (1, 2)


def test_text_codec():
    doc = CodecTestDoc(text=(3, 4))
    tree = fromstringlist(write(doc))
    assert tree.find('text').text == '3,4'
    doc2 = read(CodecTestDoc, etree_tobyteslist(tree))
    assert doc2.text == (3, 4)


class ContentCodecTestDoc(DocumentElement):

    __tag__ = 'content-codec-test'
    c = Content(IntPair)


def test_content_codec():
    doc = ContentCodecTestDoc(c=(5, 6))
    tree = fromstringlist(write(doc, as_bytes=True))
    assert tree.text == '5,6'
    doc2 = read(ContentCodecTestDoc, etree_tobyteslist(tree))
    assert doc2.c == (5, 6)


def test_read_none_attribute():
    doc = read(CodecTestDoc, [b'<codec-test><text>1,2</text></codec-test>'])
    assert doc.attr is None
    assert doc.text == (1, 2)


def test_read_none_text():
    doc = read(CodecTestDoc, [b'<codec-test attr="1,2"></codec-test>'])
    assert doc.attr == (1, 2)
    assert doc.text is None


def test_write_none_attribute():
    doc = CodecTestDoc(attr=None, text=(1, 2))
    tree = fromstringlist(write(doc))
    assert tree.find('text').text == '1,2'
    assert 'attr' not in tree.attrib


def test_write_none_text():
    doc = CodecTestDoc(attr=(1, 2), text=None)
    tree = fromstringlist(write(doc))
    assert tree.find('text') is None
    assert tree.attrib['attr'] == '1,2'


class DefaultAttrTestDoc(DocumentElement):

    __tag__ = 'default-attr-test'
    default_attr = Attribute('default-attr', IntPair, default=(0, 0))


def test_attribute_default():
    present = DefaultAttrTestDoc(default_attr=(1, 2))
    assert present.default_attr == (1, 2)
    lack = DefaultAttrTestDoc()
    assert lack.default_attr == (0, 0)
    present = read(
        DefaultAttrTestDoc,
        [b'<default-attr-test default-attr="1,2" />']
    )
    assert present.default_attr == (1, 2)
    lack = read(DefaultAttrTestDoc, [b'<default-attr-test />'])
    assert lack.default_attr == (0, 0)


class PartialLoadTestEntry(DocumentElement):

    __tag__ = 'entry'
    __xmlns__ = 'http://example.com/'
    value = Text('value', xmlns=__xmlns__)


class PartialLoadTestDoc(DocumentElement):

    __tag__ = 'partial-load-test'
    __xmlns__ = 'http://example.com/'
    entry = Child('entry', PartialLoadTestEntry, xmlns=__xmlns__)


def test_partial_load_test():
    doc = read(PartialLoadTestDoc, b'''
        <x:partial-load-test xmlns:x="http://example.com/">
            <x:entry>
                <x:value>as<!--
                -->df</x:value>
            </x:entry>
            <x:entry>
                <x:value>as<!--
                -->df</x:value>
            </x:entry>
        </x:partial-load-test>
    '''.splitlines())
    assert doc.entry.value == 'asdf'


class ELConsumeBufferRegressionTestD(Element):

    content = Content()


class ELConsumeBufferRegressionTestC(Element):

    d = Child('d', ELConsumeBufferRegressionTestD)


class ELConsumeBufferRegressionTestB(Element):

    c = Child('c', ELConsumeBufferRegressionTestC, multiple=True)


class ELConsumeBufferRegressionTestDoc(DocumentElement):

    __tag__ = 'a'
    b = Child('b', ELConsumeBufferRegressionTestB, multiple=True)


def test_element_list_consume_buffer_regression():
    xml = [b'<a><b><c></c><c><d>content', b'</d></c><c></c></b><b></b></a>']
    doc = read(ELConsumeBufferRegressionTestDoc, xml)
    assert len(doc.b) == 2
    b = doc.b[0]
    assert len(b.c) == 3


def test_element_list_consume_buffer_regression_root_stack_top_should_be_1():
    xml = ['<a><b><!-- 1 --><c></c><c><d>', 'content</d></c><c></c></b><b>',
           '<!-- 2 --><c><d>abc</d></c></b><b><!-- 3 --></b></a>']
    doc = read(ELConsumeBufferRegressionTestDoc, xml)
    assert len(doc.b) == 3
    b = doc.b[0]
    assert len(b.c) == 3


def test_child_set_none(fx_test_doc):
    doc, _ = fx_test_doc
    assert doc.title_attr is not None
    doc.title_attr = None
    assert doc.title_attr is None


def test_element_coerce_from(fx_test_doc):
    doc, _ = fx_test_doc
    doc.title_attr = 'coerce test'
    assert isinstance(doc.title_attr, TextElement)
    assert doc.title_attr.value == 'coerce test'
    with raises(TypeError):
        doc.title_attr = 123
    doc.multi_attr = [TextElement(value='a'), 'b']
    for e in doc.multi_attr:
        assert isinstance(e, TextElement)
    assert doc.multi_attr[0].value == 'a'
    assert doc.multi_attr[1].value == 'b'
    with raises(TypeError):
        doc.multi_attr = [TextElement(value='a'), 'b', 3]
    number = len(doc.multi_attr)
    doc.multi_attr.append('coerce test')
    assert len(doc.multi_attr) == number + 1
    for e in doc.multi_attr:
        assert isinstance(e, TextElement)
    assert doc.multi_attr[-1].value == 'coerce test'
    with raises(TypeError):
        doc.multi_attr.append(123)
    doc.multi_attr[0] = 'coerce test'
    assert isinstance(doc.multi_attr[0], TextElement)
    assert doc.multi_attr[0].value == 'coerce test'
    with raises(TypeError):
        doc.multi_attr[1] = 123
    doc.multi_attr[1:] = ['slice', 'test']
    for e in doc.multi_attr:
        assert isinstance(e, TextElement)
    assert doc.multi_attr[1].value == 'slice'
    assert doc.multi_attr[2].value == 'test'
    with raises(TypeError):
        doc.multi_attr[1:] = ['slice test', 123]<|MERGE_RESOLUTION|>--- conflicted
+++ resolved
@@ -1,18 +1,11 @@
 # -*- coding: utf-8 -*-
 import collections
-<<<<<<< HEAD
 
 from pytest import fixture, mark, raises
 
-from libearth.compat import IRON_PYTHON, binary_type, text, text_type
+from libearth.compat import (IRON_PYTHON, binary_type, text, text_type,
+                             string_type)
 from libearth.compat.etree import fromstringlist, tostring
-=======
-import xml.etree.ElementTree
-
-from pytest import fixture, mark, raises
-
-from libearth.compat import text, text_type, string_type
->>>>>>> fe269364
 from libearth.schema import (Attribute, Child, Codec, Content,
                              DescriptorConflictError, DocumentElement,
                              Element, ElementList, EncodeError, IntegrityError,
